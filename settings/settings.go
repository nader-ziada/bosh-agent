--- conflicted
+++ resolved
@@ -157,7 +157,7 @@
 }
 
 func (s Settings) GetMbusURL() string {
-	if s.Env.Bosh.Mbus != nil && len(s.Env.Bosh.Mbus.URL) > 0 {
+	if len(s.Env.Bosh.Mbus.URL) > 0 {
 		return s.Env.Bosh.Mbus.URL
 	}
 	return s.Mbus
@@ -198,7 +198,7 @@
 }
 
 func (e Env) IsNatsTLSEnabled() bool {
-	return e.Bosh.Mbus != nil
+	return len(e.Bosh.Mbus.CA) > 0
 }
 
 type BoshEnv struct {
@@ -208,14 +208,14 @@
 	RemoveStaticLibraries bool     `json:"remove_static_libraries"`
 	AuthorizedKeys        []string `json:"authorized_keys"`
 	SwapSizeInMB          *uint64  `json:"swap_size"`
-<<<<<<< HEAD
-	Mbus                  *MBus    `json:"mbus"`
-=======
-	Mbus                  struct {
-		Cert CertKeyPair `json:"cert"`
-	} `json:"mbus"`
-
-	IPv6 IPv6 `json:"ipv6"`
+	Mbus                  MBus     `json:"mbus"`
+	IPv6                  IPv6     `json:"ipv6"`
+}
+
+type MBus struct {
+	Cert CertKeyPair `json:"cert"`
+	URL  string      `json:"url"`
+	CA   string      `json:"ca"`
 }
 
 type CertKeyPair struct {
@@ -225,7 +225,6 @@
 
 type IPv6 struct {
 	Enable bool `json:"enable"`
->>>>>>> 780a83b6
 }
 
 type DNSRecords struct {
@@ -371,11 +370,6 @@
 
 func (n Network) IsVIP() bool {
 	return n.Type == NetworkTypeVIP
-}
-
-type MBus struct {
-	URL string `json:"url"`
-	CA  string `json:"ca"`
 }
 
 //{
