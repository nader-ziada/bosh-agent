--- conflicted
+++ resolved
@@ -19,11 +19,8 @@
     | grep -v 'bootstrapper/spec/'                          \
     | grep -v 'platform/cert/fakes/fake_manager.go'         \
     | grep -v 'jobsupervisor/pipe/syslog/syslog.go'         \
-<<<<<<< HEAD
-    | grep -v 'platform/syscall_windows.go'
-=======
+    | grep -v 'platform/syscall_windows.go'                 \
     | grep -v 'jobsupervisor/winsvc'
->>>>>>> 8d1d9ca9
 )
 set -e
 
