--- conflicted
+++ resolved
@@ -36,11 +36,7 @@
   config.vm.provision :shell, inline: "mkdir -p /vagrant && chmod 777 /vagrant"
   config.vm.provision :shell, inline: "chmod 777 /var/vcap/sys/log/cpi"
 
-<<<<<<< HEAD
-  config.vm.provision :shell, inline: "sudo apt-get update && sudo apt-get install -y jq"
-=======
   config.vm.provision :shell, inline: "sudo apt-get update && sudo apt-get install -y jq curl"
->>>>>>> 23619f90
   config.vm.provision :shell, inline: "sudo #{agent_dir}/integration/assets/install-go.sh"
   config.vm.provision :shell, inline: "sudo cp #{agent_dir}/integration/assets/bosh-start-logging-and-auditing /var/vcap/bosh/bin/bosh-start-logging-and-auditing"
   config.vm.provision :shell, inline: "sudo #{agent_dir}/integration/assets/disable_growpart.sh"
